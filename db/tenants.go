--- conflicted
+++ resolved
@@ -203,90 +203,83 @@
 	return id, role, nil
 }
 
-<<<<<<< HEAD
-func (db *DB) DeleteTenant(tenant *Tenant) error {
-	err := db.exec(`DELETE FROM tenants WHERE uuid = ?`, tenant.UUID)
-	if err != nil {
-		return err
-	}
-
-	db.sendDeleteObjectEvent(tenant, "tenant:"+tenant.UUID)
-	return nil
-=======
 func (db *DB) DeleteTenant(tenant *Tenant, recurse bool) error {
-	//delete tasks
 	if recurse {
-		err := db.Exec(`
-			DELETE FROM tasks
-			WHERE stopped_at IS NOT NULL 
-			AND tenant_uuid = ?`, tenant.UUID.String())
+		/* delete all non-running tasks for this tenant */
+		err := db.exec(`
+		   DELETE FROM tasks
+		         WHERE stopped_at IS NOT NULL 
+		           AND tenant_uuid = ?`, tenant.UUID)
 		if err != nil {
 			return fmt.Errorf("unable to delete tenant tasks: %s", err)
 		}
 
-		err = db.Exec(`
-			DELETE FROM memberships 
-			WHERE tenant_uuid = ?`, tenant.UUID.String())
+		/* delete all tenant memberships for this tenant */
+		err = db.exec(`
+		   DELETE FROM memberships 
+		         WHERE tenant_uuid = ?`, tenant.UUID)
 		if err != nil {
 			return fmt.Errorf("unable to delete tenant memberships: %s", err)
 		}
 
-		//delete jobs
-		err = db.Exec(`
-			DELETE FROM jobs
-			WHERE tenant_uuid = ?`, tenant.UUID.String())
+		/* delete all backup jobs for this tenant */
+		err = db.exec(`
+		   DELETE FROM jobs
+		         WHERE tenant_uuid = ?`, tenant.UUID)
 		if err != nil {
 			return fmt.Errorf("unable to delete tenant jobs: %s", err)
 		}
 
-		err = db.Exec(`
-			UPDATE targets
-			SET tenant_uuid = ''
-			WHERE tenant_uuid = ?`, tenant.UUID.String())
+		/* detach all data systems from this tenant */
+		err = db.exec(`
+		  UPDATE targets
+		     SET tenant_uuid = ''
+		   WHERE tenant_uuid = ?`, tenant.UUID)
 		if err != nil {
 			return fmt.Errorf("unable to clear tenant targets: %s", err)
 		}
 
-		err = db.Exec(`
-			UPDATE stores
-			SET tenant_uuid = ''
-			WHERE tenant_uuid = ?`, tenant.UUID.String())
+		/* detach all cloud storage systems from this tenant */
+		err = db.exec(`
+		   UPDATE stores
+		      SET tenant_uuid = ''
+		    WHERE tenant_uuid = ?`, tenant.UUID)
 		if err != nil {
 			return fmt.Errorf("unable to clear tenant stores: %s", err)
 		}
 
-		err = db.Exec(`
-			UPDATE archives
-			SET tenant_uuid = '', status = 'expired'
-			WHERE tenant_uuid = ?`, tenant.UUID.String())
+		/* detach and expire all archives from this tenant */
+		err = db.exec(`
+		   UPDATE archives
+		      SET tenant_uuid = '', status = 'expired'
+		    WHERE tenant_uuid = ?`, tenant.UUID)
 		if err != nil {
 			return fmt.Errorf("unable to mark tenant archives for deletion: %s", err)
 		}
+
 	} else {
-
-		if n, _ := db.Count(`SELECT uuid FROM jobs WHERE tenant_uuid = ?`, tenant.UUID.String()); n > 0 {
+		if n, _ := db.count(`SELECT uuid FROM jobs WHERE tenant_uuid = ?`, tenant.UUID); n > 0 {
 			return fmt.Errorf("unable to delete tenant: tenant has outstanding jobs")
 		}
 
-		if n, _ := db.Count(`SELECT uuid FROM stores WHERE tenant_uuid = ?`, tenant.UUID.String()); n > 0 {
+		if n, _ := db.count(`SELECT uuid FROM stores WHERE tenant_uuid = ?`, tenant.UUID); n > 0 {
 			return fmt.Errorf("unable to delete tenant: tenant has outstanding stores")
 		}
 
-		if n, _ := db.Count(`SELECT uuid FROM targets WHERE tenant_uuid = ?`, tenant.UUID.String()); n > 0 {
+		if n, _ := db.count(`SELECT uuid FROM targets WHERE tenant_uuid = ?`, tenant.UUID); n > 0 {
 			return fmt.Errorf("unable to delete tenant: tenant has outstanding targets")
 		}
 
-		if n, _ := db.Count(`SELECT uuid FROM archives WHERE tenant_uuid = ? and status NOT IN ("purged")`, tenant.UUID.String()); n > 0 {
+		if n, _ := db.count(`SELECT uuid FROM archives WHERE tenant_uuid = ? and status NOT IN ("purged")`, tenant.UUID); n > 0 {
 			return fmt.Errorf("unable to delete tenant: tenant has outstanding archives")
 		}
 
-		if n, _ := db.Count(`SELECT uuid FROM tasks WHERE tenant_uuid = ?`, tenant.UUID.String()); n > 0 {
+		if n, _ := db.count(`SELECT uuid FROM tasks WHERE tenant_uuid = ?`, tenant.UUID); n > 0 {
 			return fmt.Errorf("unable to delete tenant: tenant has outstanding tasks")
 		}
 	}
 
-	return db.Exec(`
-		DELETE FROM tenants
-		WHERE uuid = ?`, tenant.UUID.String())
->>>>>>> 21632209
+	return db.exec(`
+	   DELETE FROM tenants
+	         WHERE uuid = ?`, tenant.UUID)
 }