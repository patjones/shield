// The `mysql` plugin for SHIELD implements generic backup + restore
// functionality for a MySQL-compatible server. It can be used against
// any mysql server compatible with the `mysql` and `mysqldump` tools
// installed on the system where this plugin is run.
//
// PLUGIN FEATURES
//
// This plugin implements functionality suitable for use with the following
// SHIELD Job components:
//
//   Target: yes
//   Store:  no
//
// PLUGIN CONFIGURATION
//
// The endpoint configuration passed to this plugin is used to identify what
// potgres instance to back up, and how to connect to it. Your endpoint JSON
// should look something like this:
//
//    {
//        "mysql_user":"username-for-mysql",
//        "mysql_password":"password-for-above-user",
//        "mysql_host":"hostname-or-ip-of-mysql-server",
//        "mysql_port":"port-above-mysql-server-listens-on",
//        "mysql_read_replica":"hostname-or-ip-of-mysql-replica-server",  #OPTIONAL
//        "mysql_database": "your-database-name",  #OPTIONAL
//        "mysql_options": "mysqldump-specific-options" #OPTIONAL
//    }
//
// BACKUP DETAILS
//
// If `mysql_database` is not specified in the plugin configuration, the `mysql` plugin makes
// use of `mysqldump --all-databases` to back up all databases on the mysql server it connects to.
// Otherwise, it backs up ONLY the specified database. The dumps generated include
// SQL to clean up existing tables of the databases, so that the restores will go smoothly.
//
// The mysql_options setting can apply mysqldump specific options like --force, --quick and/or
// --single-transaction
//
// Backing up with the `mysql` plugin will not drop any existing connections to the database,
// or restart the service.
//
//RESTORE DETAILS
//
// To restore, the `mysql` plugin connects to the mysql server using the `mysql` command.
// It then feeds in the backup data (`mysqldump` output). Unlike the the `postgres` plugin,
// this plugin does NOT need to disconnect any open connections to mysql to perform the
// restoration.
//
// Restoring with the `mysql` plugin should not interrupt established connections to the service.
//
// DEPENDENCIES
//
// This plugin relies on the `mysqldump` and `mysql` utilities. Please ensure
// that they are present on the system that will be running the backups + restores
// for postgres. If you are using shield-boshrelease to deploy SHIELD, these tools
// are provided so long as you include the `agent-mysql` job template along side
// your `shield agent`.
//
package main

import (
	"fmt"
	"os"

	"github.com/starkandwayne/goutils/ansi"

	. "github.com/starkandwayne/shield/plugin"
)

var (
	DefaultPort = "3306"
)

func main() {
	p := MySQLPlugin{
		Name:    "MySQL Backup Plugin",
		Author:  "Stark & Wayne",
		Version: "0.0.1",
		Features: PluginFeatures{
			Target: "yes",
			Store:  "no",
		},
	}

	Run(p)
}

type MySQLPlugin PluginInfo

type MySQLConnectionInfo struct {
	Host     string
	Port     string
	User     string
	Password string
	Bin      string
	Replica  string
	Database string
	Options	 string
}

func (p MySQLPlugin) Meta() PluginInfo {
	return PluginInfo(p)
}

func (p MySQLPlugin) Validate(endpoint ShieldEndpoint) error {
	var (
		s    string
		err  error
		fail bool
	)

	s, err = endpoint.StringValue("mysql_host")
	if err != nil {
		ansi.Printf("@R{\u2717 mysql_host          %s}\n", err)
		fail = true
	} else {
		ansi.Printf("@G{\u2713 mysql_host}          @C{%s}\n", s)
	}

	s, err = endpoint.StringValueDefault("mysql_port", "")
	if err != nil {
		ansi.Printf("@R{\u2717 mysql_port          %s}\n", err)
	} else if s == "" {
		ansi.Printf("@G{\u2713 mysql_port}          using default port @C{%s}\n", DefaultPort)
	} else {
		ansi.Printf("@G{\u2713 mysql_port}          @C{%s}\n", s)
	}

	s, err = endpoint.StringValue("mysql_user")
	if err != nil {
		ansi.Printf("@R{\u2717 mysql_user          %s}\n", err)
		fail = true
	} else {
		ansi.Printf("@G{\u2713 mysql_user}          @C{%s}\n", s)
	}

	s, err = endpoint.StringValue("mysql_password")
	if err != nil {
		ansi.Printf("@R{\u2717 mysql_password      %s}\n", err)
		fail = true
	} else {
		ansi.Printf("@G{\u2713 mysql_password}      @C{%s}\n", s)
	}

	s, err = endpoint.StringValueDefault("mysql_read_replica", "")
	if err != nil {
		ansi.Printf("@R{\u2717 mysql_read_replica  %s}\n", err)
		fail = true
	} else if s == "" {
		ansi.Printf("@G{\u2713 mysql_read_replica}  no read replica\n")
	} else {
		ansi.Printf("@G{\u2713 mysql_read_replica}  @C{%s}\n", s)
	}

	s, err = endpoint.StringValueDefault("mysql_options", "")
	if err != nil {
		ansi.Printf("@R{\u2717 mysql_options  %s}\n", err)
		fail = true
	} else if s == "" {
		ansi.Printf("@G{\u2713 mysql_options}  no options given - using defaults\n")
	} else {
		ansi.Printf("@G{\u2713 mysql_options}  @C{%s}\n", s)
	}

	if fail {
		return fmt.Errorf("mysql: invalid configuration")
	}
	return nil
}

// Backup mysql database
func (p MySQLPlugin) Backup(endpoint ShieldEndpoint) error {
	mysql, err := mysqlConnectionInfo(endpoint)
	if err != nil {
		return err
	}

	if mysql.Replica != "" {
		mysql.Host = mysql.Replica
	}

<<<<<<< HEAD
	cmd := fmt.Sprintf("%s/mysqldump %s %s", mysql.Bin, mysql.Options, connectionString(mysql, true))
=======
	cmd := fmt.Sprintf("%s/mysqldump --single-transaction --quick %s", mysql.Bin, connectionString(mysql, true))
>>>>>>> 5b6cb735
	DEBUG("Executing: `%s`", cmd)
	return Exec(cmd, STDOUT)
}

// Restore mysql database
func (p MySQLPlugin) Restore(endpoint ShieldEndpoint) error {
	mysql, err := mysqlConnectionInfo(endpoint)
	if err != nil {
		return err
	}

	cmd := fmt.Sprintf("%s/mysql %s", mysql.Bin, connectionString(mysql, false))
	DEBUG("Exec: %s", cmd)
	return Exec(cmd, STDIN)
}

func (p MySQLPlugin) Store(endpoint ShieldEndpoint) (string, error) {
	return "", UNIMPLEMENTED
}

func (p MySQLPlugin) Retrieve(endpoint ShieldEndpoint, file string) error {
	return UNIMPLEMENTED
}

func (p MySQLPlugin) Purge(endpoint ShieldEndpoint, file string) error {
	return UNIMPLEMENTED
}

func connectionString(info *MySQLConnectionInfo, backup bool) string {
	// use env variable for communicating password, so it's less likely to appear in our logs/ps output
	os.Setenv("MYSQL_PWD", info.Password)

	var db string
	if info.Database != "" {
		db = info.Database
	} else if backup {
		db = "--all-databases"
	}

	return fmt.Sprintf("%s -h %s -P %s -u %s", db, info.Host, info.Port, info.User)
}

func mysqlConnectionInfo(endpoint ShieldEndpoint) (*MySQLConnectionInfo, error) {
	user, err := endpoint.StringValue("mysql_user")
	if err != nil {
		return nil, err
	}
	DEBUG("MYSQL_USER: '%s'", user)

	password, err := endpoint.StringValue("mysql_password")
	if err != nil {
		return nil, err
	}
	DEBUG("MYSQL_PWD: '%s'", password)

	host, err := endpoint.StringValue("mysql_host")
	if err != nil {
		return nil, err
	}
	DEBUG("MYSQL_HOST: '%s'", host)

	port, err := endpoint.StringValueDefault("mysql_port", DefaultPort)
	if err != nil {
		return nil, err
	}
	DEBUG("MYSQL_PORT: '%s'", port)

	replica, err := endpoint.StringValueDefault("mysql_read_replica", "")
	if err != nil {
		return nil, err
	}
	DEBUG("MYSQL_READ_REPLICA: '%s'", replica)

	options, err := endpoint.StringValueDefault("mysql_options", "")
	if err != nil {
		return nil, err
	}
	DEBUG("MYSQL_OPTIONS: '%s'", options)

	db, err := endpoint.StringValueDefault("mysql_database", "")
	if err != nil {
		return nil, err
	}
	DEBUG("MYSQL_DB: '%s'", db)

	bin := "/var/vcap/packages/shield-mysql/bin"
	DEBUG("MYSQL_BIN_DIR: '%s'", bin)

	return &MySQLConnectionInfo{
		Host:     host,
		Port:     port,
		User:     user,
		Password: password,
		Bin:      bin,
		Replica:  replica,
		Database: db,
		Options: options,
	}, nil
}<|MERGE_RESOLUTION|>--- conflicted
+++ resolved
@@ -180,11 +180,8 @@
 		mysql.Host = mysql.Replica
 	}
 
-<<<<<<< HEAD
+
 	cmd := fmt.Sprintf("%s/mysqldump %s %s", mysql.Bin, mysql.Options, connectionString(mysql, true))
-=======
-	cmd := fmt.Sprintf("%s/mysqldump --single-transaction --quick %s", mysql.Bin, connectionString(mysql, true))
->>>>>>> 5b6cb735
 	DEBUG("Executing: `%s`", cmd)
 	return Exec(cmd, STDOUT)
 }
